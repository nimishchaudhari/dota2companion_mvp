[phases.install]
<<<<<<< HEAD
cmd = "cd backend && npm ci"
=======
cmds = ["npm run install:all"] # Installs dependencies for both backend and frontend

[phases.build]
cmds = ["npm run build:frontend"] # Builds the frontend
>>>>>>> e74d6773

[phases.start]
cmd = "npm start" # Starts the backend server, which now also serves the frontend<|MERGE_RESOLUTION|>--- conflicted
+++ resolved
@@ -1,12 +1,6 @@
 [phases.install]
-<<<<<<< HEAD
 cmd = "cd backend && npm ci"
-=======
-cmds = ["npm run install:all"] # Installs dependencies for both backend and frontend
 
-[phases.build]
-cmds = ["npm run build:frontend"] # Builds the frontend
->>>>>>> e74d6773
 
 [phases.start]
 cmd = "npm start" # Starts the backend server, which now also serves the frontend