--- conflicted
+++ resolved
@@ -5,19 +5,10 @@
     "concurrently": "^8.2.2"
   },
   "scripts": {
-<<<<<<< HEAD
     "start": "cd backend && npm start",
     "heroku-postbuild": "cd backend && npm ci"
   },
   "devDependencies": {
     "@tailwindcss/postcss": "^4.1.7"
-=======
-    "install:backend": "cd backend && npm install",
-    "install:frontend": "cd frontend && npm install",
-    "install:all": "npm run install:backend && npm run install:frontend",
-    "build:frontend": "cd frontend && npm run build",
-    "start": "npm run build:frontend && cd backend && node server.js",
-    "dev": "npm run install:all && concurrently \"cd backend && npm run dev\" \"cd frontend && npm run dev\""
->>>>>>> e74d6773
   }
 }